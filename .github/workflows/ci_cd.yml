--- conflicted
+++ resolved
@@ -19,12 +19,7 @@
   smoke-tests:
     name: "Build and smoke tests"
     runs-on: ${{ matrix.os }}
-<<<<<<< HEAD
     needs: [style]
-=======
-    if: github.ref != 'refs/heads/main'
->>>>>>> 796021ae
-    timeout-minutes: 20
     strategy:
       fail-fast: false
       matrix:
