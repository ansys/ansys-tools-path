--- conflicted
+++ resolved
@@ -16,14 +16,11 @@
 
 [PyAnsys Developer's Guide]: https://dev.docs.pyansys.com/
 
-<<<<<<< HEAD
-=======
 ## [Unreleased]()
 
 ### What's Changed
 Update docs with autoapi [#252](https://github.com/ansys/ansys-tools-path/pull/252)
 
->>>>>>> 0b34d07b
 ## [v0.7.0]() - 13 November 2024
 
 ### What's Changed
