--- conflicted
+++ resolved
@@ -395,12 +395,7 @@
             print("The supplied path is either: not a valid file path, or does not match 'ansysXXX' name.")
     return exe_loc
 
-<<<<<<< HEAD
 def warn_uncommon_executable_path(exe_loc):
-=======
-
-def warn_uncommon_executable_path(exe_loc):  # pragma: no cover
->>>>>>> b100b65e
     warnings.warn(
         f"The supplied path ('{exe_loc}') does not match the usual ansys executable path style"
         "('directory/vXXX/ansys/bin/ansysXXX'). "
