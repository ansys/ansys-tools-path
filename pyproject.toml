--- conflicted
+++ resolved
@@ -28,11 +28,7 @@
 
 
 [project.optional-dependencies]
-<<<<<<< HEAD
-tests = ["pytest==8.3.4", "pytest-cov==6.0.0", "pyfakefs==5.7.1"]
-=======
-tests = ["pytest==8.3.3", "pytest-cov==6.0.0", "pyfakefs==5.7.2"]
->>>>>>> 7a183c19
+tests = ["pytest==8.3.4", "pytest-cov==6.0.0", "pyfakefs==5.7.2"]
 
 doc = [
     "Sphinx==8.1.3",
