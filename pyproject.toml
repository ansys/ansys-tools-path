--- conflicted
+++ resolved
@@ -5,11 +5,7 @@
 [project]
 # Check https://flit.readthedocs.io/en/latest/pyproject_toml.html for all available sections
 name = "ansys-tools-path"
-<<<<<<< HEAD
-version = "0.5.1"
-=======
-version = "0.6.dev0"
->>>>>>> 1fe7a115
+version = "0.5.2"
 description = "Library to locate Ansys products in a local machine."
 readme = "README.rst"
 requires-python = ">=3.8,<4"
