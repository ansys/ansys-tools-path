[build-system]
requires = ["flit_core >=3.2,<4"]
build-backend = "flit_core.buildapi"

[project]
# Check https://flit.readthedocs.io/en/latest/pyproject_toml.html for all available sections
name = "ansys-tools-path"
version = "0.8.dev0"
description = "Library to locate Ansys products in a local machine."
readme = "README.rst"
requires-python = ">=3.10,<4"
license = { file = "LICENSE" }
authors = [{ name = "ANSYS, Inc.", email = "pyansys.core@ansys.com" }]
maintainers = [{ name = "ANSYS, Inc.", email = "pyansys.core@ansys.com" }]

classifiers = [
    "Development Status :: 4 - Beta",
    "Programming Language :: Python :: 3.10",
    "Programming Language :: Python :: 3.11",
    "Programming Language :: Python :: 3.12",
    "License :: OSI Approved :: MIT License",
    "Operating System :: OS Independent",
]
dependencies = [
    "platformdirs>=3.6.0",
    "click>=8.1.3",        # for CLI interface
]


[project.optional-dependencies]
tests = ["pytest==8.3.3", "pytest-cov==6.0.0", "pyfakefs==5.7.1"]

doc = [
    "Sphinx==8.1.3",
<<<<<<< HEAD
    "ansys-sphinx-theme[autoapi]==1.2.1",
=======
    "ansys-sphinx-theme==1.2.2",
>>>>>>> 206382d9
    "numpydoc==1.8.0",
    "sphinx-copybutton==0.5.2",
]

build = ["build==1.2.2.post1", "twine==5.1.1"]

[tool.flit.module]
name = "ansys.tools.path"

[project.scripts]
save-ansys-path = "ansys.tools.path.save:cli"

[project.urls]
Source = "https://github.com/ansys/ansys-tools-path"
Tracker = "https://github.com/ansys/ansys-tools-path/issues"
Homepage = "https://github.com/ansys/ansys-tools-path"
Documentation = "https://path.tools.docs.pyansys.com"


[tool.black]
line-length = 100

[tool.isort]
profile = "black"
force_sort_within_sections = true
line_length = 100
src_paths = ["doc", "src", "tests"]

[tool.flake8]
max-line-length = 100

[tool.coverage.run]
source = ["ansys.tools"]

[tool.coverage.report]
show_missing = true

[tool.pytest.ini_options]
markers = ["win32: Mark a test windows only", "linux: Mark a test linux only"]<|MERGE_RESOLUTION|>--- conflicted
+++ resolved
@@ -32,11 +32,7 @@
 
 doc = [
     "Sphinx==8.1.3",
-<<<<<<< HEAD
-    "ansys-sphinx-theme[autoapi]==1.2.1",
-=======
-    "ansys-sphinx-theme==1.2.2",
->>>>>>> 206382d9
+    "ansys-sphinx-theme[autoapi]==1.2.2",
     "numpydoc==1.8.0",
     "sphinx-copybutton==0.5.2",
 ]
