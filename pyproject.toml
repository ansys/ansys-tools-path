--- conflicted
+++ resolved
@@ -5,21 +5,13 @@
 [project]
 # Check https://flit.readthedocs.io/en/latest/pyproject_toml.html for all available sections
 name = "ansys-tools-path"
-<<<<<<< HEAD
 version = "0.4.0"
-=======
-version = "0.5.dev0"
->>>>>>> 52439e10
 description = "Library to locate Ansys products in a local machine."
 readme = "README.rst"
 requires-python = ">=3.8,<4"
-license = {file = "LICENSE"}
-authors = [
-    {name = "ANSYS, Inc.", email = "pyansys.core@ansys.com"},
-]
-maintainers = [
-    {name = "ANSYS, Inc.", email = "pyansys.core@ansys.com"},
-]
+license = { file = "LICENSE" }
+authors = [{ name = "ANSYS, Inc.", email = "pyansys.core@ansys.com" }]
+maintainers = [{ name = "ANSYS, Inc.", email = "pyansys.core@ansys.com" }]
 
 classifiers = [
     "Development Status :: 4 - Beta",
@@ -32,28 +24,21 @@
 ]
 dependencies = [
     "platformdirs>=3.6.0",
-    "click>=8.1.3", # for CLI interface
+    "click>=8.1.3",        # for CLI interface
 ]
 
 
 [project.optional-dependencies]
-tests = [
-    "pytest==7.4.4",
-    "pytest-cov==4.1.0",
-    "pyfakefs==5.3.2",
-]
+tests = ["pytest==7.4.4", "pytest-cov==4.1.0", "pyfakefs==5.3.2"]
 
 doc = [
     "Sphinx==7.2.6",
     "numpydoc==1.6.0",
-    "ansys-sphinx-theme==0.12.5",
+    "ansys-sphinx-theme==0.13.0",
     "sphinx-copybutton==0.5.2",
 ]
 
-build = [
-    "build==1.0.3",
-    "twine==4.0.2",
-]
+build = ["build==1.0.3", "twine==4.0.2"]
 
 [tool.flit.module]
 name = "ansys.tools.path"
@@ -78,7 +63,7 @@
 default_section = "THIRDPARTY"
 src_paths = ["doc", "src", "tests"]
 
-[tools.flake8]
+[tool.flake8]
 max-line-length = 100
 
 [tool.coverage.run]
@@ -88,7 +73,4 @@
 show_missing = true
 
 [tool.pytest.ini_options]
-markers = [
-    "win32: Mark a test windows only",
-    "linux: Mark a test linux only"
-]+markers = ["win32: Mark a test windows only", "linux: Mark a test linux only"]